--- conflicted
+++ resolved
@@ -4,11 +4,7 @@
 
 
 ## Important!!! asm.o must be the first object to be linked!
-<<<<<<< HEAD
-OOB = asm.o pigfx.o uart.o irq.o utils.o timer.o framebuffer.o postman.o console.o gfx.o binary_assets.o
-=======
-OOB = asm.o pigfx.o uart.o utils.o timer.o framebuffer.o postman.o console.o gfx.o dma.o binary_assets.o
->>>>>>> 2ada25d6
+OOB = asm.o pigfx.o uart.o irq.o utils.o timer.o framebuffer.o postman.o console.o gfx.o dma.o binary_assets.o
 
 BUILD_DIR = build
 SRC_DIR = src
@@ -49,10 +45,6 @@
 pigfx.elf : $(OBJS)
 	@$(ARMGNU)-ld $(OBJS) -T memmap -o $@
 	@echo "LD $@"
-<<<<<<< HEAD
-	$(ARMGNU)-objdump --disassemble-zeroes -D pigfx.elf > pigfx.dump
-=======
->>>>>>> 2ada25d6
 
 
 .PHONY clean :
